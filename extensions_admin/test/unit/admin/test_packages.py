--- conflicted
+++ resolved
@@ -107,14 +107,13 @@
 
         c.run(**kwargs)
 
-<<<<<<< HEAD
-        c.prompt.render_document_list.assert_called_once_with(['package_1', 'package_2'],
-                                                              order=['name', 'version', 'author'])
+        context.prompt.render_document_list.assert_called_once_with(
+            ['package_1', 'package_2'], order=['name', 'version', 'author'])
 
 
-class TestPackageRemoveCommand(unittest.TestCase):
+class TestRemovePackagesCommand(unittest.TestCase):
     """
-    This class contains tests for the PackageRemoveCommand class.
+    This class contains tests for the RemovePackagesCommand class.
     """
     @mock.patch('pulp_python.extensions.admin.packages.UnitRemoveCommand.__init__')
     def test___init__(self, super___init__):
@@ -123,7 +122,7 @@
         """
         context = mock.MagicMock()
 
-        c = packages.PackageRemoveCommand(context)
+        c = packages.RemovePackagesCommand(context)
 
         super___init__.assert_called_once_with(c, context, name='remove',
                                                description=packages.DESC_REMOVE,
@@ -134,7 +133,7 @@
         Assert correct behavior from get_formatter_for_type().
         """
         context = mock.MagicMock()
-        command = packages.PackageRemoveCommand(context)
+        command = packages.RemovePackagesCommand(context)
 
         formatter = command.get_formatter_for_type(constants.PACKAGE_TYPE_ID)
         self.assertEquals('test-name-test-version', formatter({'name': 'test-name',
@@ -144,9 +143,5 @@
         """
         Assert wrong type_id for get_formatter_for_type() raises ValueError.
         """
-        self.assertRaises(ValueError, packages.PackageRemoveCommand.get_formatter_for_type,
-                          'foo-type')
-=======
-        context.prompt.render_document_list.assert_called_once_with(
-            ['package_1', 'package_2'], order=['name', 'version', 'author'])
->>>>>>> 731ccd6e
+        self.assertRaises(ValueError, packages.RemovePackagesCommand.get_formatter_for_type,
+                          'foo-type')